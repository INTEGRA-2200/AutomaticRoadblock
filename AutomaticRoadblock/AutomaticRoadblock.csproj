﻿<?xml version="1.0" encoding="utf-8"?>
<Project ToolsVersion="4.0" DefaultTargets="Build" xmlns="http://schemas.microsoft.com/developer/msbuild/2003">
    <Import Project="$(MSBuildExtensionsPath)\$(MSBuildToolsVersion)\Microsoft.Common.props" Condition="Exists('$(MSBuildExtensionsPath)\$(MSBuildToolsVersion)\Microsoft.Common.props')" />
    <PropertyGroup>
        <Configuration Condition=" '$(Configuration)' == '' ">Debug</Configuration>
        <Platform Condition=" '$(Platform)' == '' ">AnyCPU</Platform>
        <ProjectGuid>{A869776E-0E1D-4A25-A9B8-C5CE060BF760}</ProjectGuid>
        <OutputType>Library</OutputType>
        <AppDesignerFolder>Properties</AppDesignerFolder>
        <RootNamespace>AutomaticRoadblocks</RootNamespace>
        <AssemblyName>AutomaticRoadblocks</AssemblyName>
        <TargetFrameworkVersion>v4.8</TargetFrameworkVersion>
        <FileAlignment>512</FileAlignment>
        <LangVersion>9</LangVersion>
        <AllowUnsafeBlocks>true</AllowUnsafeBlocks>
    </PropertyGroup>
    <PropertyGroup Condition=" '$(Configuration)|$(Platform)' == 'Release|x64' ">
      <DebugType>pdbonly</DebugType>
      <Optimize>true</Optimize>
      <ErrorReport>prompt</ErrorReport>
      <WarningLevel>4</WarningLevel>
      <OutputPath>bin\x64\Release\</OutputPath>
      <PlatformTarget>x64</PlatformTarget>
    </PropertyGroup>
    <PropertyGroup Condition=" '$(Configuration)|$(Platform)' == 'Debug|x64' ">
      <DebugSymbols>true</DebugSymbols>
      <DebugType>full</DebugType>
      <Optimize>false</Optimize>
      <DefineConstants>DEBUG;TRACE</DefineConstants>
      <ErrorReport>prompt</ErrorReport>
      <WarningLevel>4</WarningLevel>
      <OutputPath>bin\x64\Debug\</OutputPath>
      <PlatformTarget>x64</PlatformTarget>
    </PropertyGroup>
    <ItemGroup>
        <Reference Include="JetBrains.Annotations, Version=4242.42.42.42, Culture=neutral, PublicKeyToken=1010a0d8d6380325, processorArchitecture=MSIL">
          <HintPath>..\packages\JetBrains.Annotations.2022.1.0\lib\net20\JetBrains.Annotations.dll</HintPath>
        </Reference>
        <Reference Include="LSPD First Response">
          <HintPath>..\Libs\LSPD First Response.dll</HintPath>
        </Reference>
        <Reference Include="Microsoft.CSharp" />
        <Reference Include="RAGENativeUI, Version=1.9.0.0, Culture=neutral, processorArchitecture=Amd64">
          <HintPath>..\packages\RAGENativeUI.1.9.0\lib\net472\RAGENativeUI.dll</HintPath>
        </Reference>
        <Reference Include="RagePluginHook, Version=0.0.0.0, Culture=neutral, processorArchitecture=Amd64">
          <HintPath>..\packages\RagePluginHook.1.86.1\lib\net472\RagePluginHook.dll</HintPath>
        </Reference>
        <Reference Include="System" />
        <Reference Include="System.Core" />
        <Reference Include="System.Data" />
        <Reference Include="System.Drawing" />
        <Reference Include="System.Windows.Forms" />
        <Reference Include="System.Xml" />
    </ItemGroup>
    <ItemGroup>
        <Compile Include="AbstractionLayer\IGame.cs" />
        <Compile Include="AbstractionLayer\ILogger.cs" />
        <Compile Include="AbstractionLayer\Implementation\RageImpl.cs" />
        <Compile Include="AbstractionLayer\Implementation\RageLogger.cs" />
        <Compile Include="AbstractionLayer\ELogLevel.cs" />
        <Compile Include="Animation\AnimationHelper.cs" />
        <Compile Include="Animation\Animations.cs" />
        <Compile Include="Animation\AnimationExecutor.cs" />
        <Compile Include="Api\AutomaticRoadblocksApi.cs" />
        <Compile Include="Assert.cs" />
        <Compile Include="AutomaticRoadblocksPlugin.cs" />
        <Compile Include="Barriers\BarrierFactory.cs" />
        <Compile Include="Barriers\BarrierType.cs" />
        <Compile Include="Debug\Menu\DebugDeploySpikeStripComponent.cs" />
        <Compile Include="Debug\Menu\DebugMenuSwitchItem.cs" />
<<<<<<< HEAD
        <Compile Include="Debug\Menu\DebugEndCurrentCalloutComponent.cs" />
        <Compile Include="Debug\Menu\DebugPursuitForceOnFootComponent.cs" />
        <Compile Include="Debug\Menu\DebugRoadInfoComponent.cs" />
        <Compile Include="Debug\Menu\DebugRoadPreviewComponent.cs" />
        <Compile Include="Debug\Menu\DebugPursuitToggleComponent.cs" />
        <Compile Include="Debug\Menu\DebugZoneInfoComponent.cs" />
=======
        <Compile Include="Debug\Menu\CalloutEndComponent.cs" />
        <Compile Include="Debug\Menu\DebugPreviewSpikeStripComponent.cs" />
        <Compile Include="Debug\Menu\PursuitForceOnFootComponent.cs" />
        <Compile Include="Debug\Menu\RoadInfoComponent.cs" />
        <Compile Include="Debug\Menu\RoadPreviewComponent.cs" />
        <Compile Include="Debug\Menu\PursuitToggleComponent.cs" />
        <Compile Include="Debug\Menu\ZoneInfoComponent.cs" />
>>>>>>> 9df6f8ed
        <Compile Include="Instances\AbstractInstancePlacementManager.cs" />
        <Compile Include="Instances\ARSpikeStrip.cs" />
        <Compile Include="Instances\IARInstance.cs" />
        <Compile Include="Instances\ARPed.cs" />
        <Compile Include="Instances\ARScenery.cs" />
        <Compile Include="Instances\ARVehicle.cs" />
        <Compile Include="Instances\IPlaceableInstance.cs" />
        <Compile Include="Instances\EInstanceState.cs" />
        <Compile Include="Instances\PedFactory.cs" />
        <Compile Include="Instances\InstanceSlot.cs" />
        <Compile Include="Instances\InstanceType.cs" />
        <Compile Include="Instances\RemoveType.cs" />
        <Compile Include="IoC.cs" />
        <Compile Include="IoCException.cs" />
        <Compile Include="LightSources\LightSourceRoadblockFactory.cs" />
        <Compile Include="LightSources\LightSourceSlotFactory.cs" />
        <Compile Include="LightSources\LightSourceType.cs" />
        <Compile Include="Localization\ILocalizer.cs" />
        <Compile Include="Localization\LocalizationKey.cs" />
        <Compile Include="Localization\LocalizationNotFound.cs" />
        <Compile Include="Localization\Localizer.cs" />
        <Compile Include="Main.cs" />
        <Compile Include="ManualPlacement\Menu\ManualPlacementOffsetComponentItem.cs" />
        <Compile Include="ManualPlacement\Menu\ManualPlacementRemoveComponentItem.cs" />
        <Compile Include="ManualPlacement\Menu\EnableCopsComponentItem.cs" />
        <Compile Include="ManualPlacement\Menu\EnableSpeedLimitComponentItem.cs" />
        <Compile Include="ManualPlacement\PlacementType.cs" />
        <Compile Include="ManualPlacement\IManualPlacement.cs" />
        <Compile Include="ManualPlacement\ManualPlacement.cs" />
        <Compile Include="ManualPlacement\ManualRoadblock.cs" />
        <Compile Include="ManualPlacement\ManualRoadblockSlot.cs" />
        <Compile Include="ManualPlacement\Menu\ManualPlacementBarrierComponentItem.cs" />
        <Compile Include="ManualPlacement\Menu\PlacementTypeComponentItem.cs" />
        <Compile Include="ManualPlacement\Menu\ManualPlacementLightTypeComponentItem.cs" />
        <Compile Include="ManualPlacement\Menu\ManualPlacementMenuSwitchItem.cs" />
        <Compile Include="ManualPlacement\Menu\ManualRoadblockPlaceComponentItem.cs" />
        <Compile Include="ManualPlacement\Menu\ManualPlacementVehicleTypeComponentItem.cs" />
        <Compile Include="Menu\IMenu.cs" />
        <Compile Include="Menu\IMenuComponent.cs" />
        <Compile Include="Menu\MenuException.cs" />
        <Compile Include="Menu\MenuImpl.cs" />
        <Compile Include="Menu\EMenuType.cs" />
        <Compile Include="Menu\Switcher\IMenuSwitchItem.cs" />
        <Compile Include="Preview\IPreviewSupport.cs" />
        <Compile Include="Properties\AssemblyInfo.cs" />
        <Compile Include="Pursuit\EPursuitState.cs" />
        <Compile Include="Pursuit\Factory\PursuitRoadblockFactory.cs" />
        <Compile Include="Pursuit\Level\PursuitRoadblockLevel1.cs" />
        <Compile Include="Pursuit\Level\PursuitRoadblockLevel2.cs" />
        <Compile Include="Pursuit\Level\PursuitRoadblockLevel3.cs" />
        <Compile Include="Pursuit\Level\PursuitRoadblockLevel4.cs" />
        <Compile Include="Pursuit\Level\PursuitRoadblockLevel5.cs" />
        <Compile Include="Pursuit\Level\PursuitRoadblockSlotLevel1.cs" />
        <Compile Include="Pursuit\Level\PursuitRoadblockSlotLevel2.cs" />
        <Compile Include="Pursuit\Level\PursuitRoadblockSlotLevel3.cs" />
        <Compile Include="Pursuit\Level\PursuitRoadblockSlotLevel4.cs" />
        <Compile Include="Pursuit\Level\PursuitRoadblockSlotLevel5.cs" />
        <Compile Include="Pursuit\Menu\DispatchNowComponent.cs" />
        <Compile Include="Pursuit\Menu\DispatchPreviewComponent.cs" />
        <Compile Include="Pursuit\Menu\PursuitDispatchSpawnComponentItem.cs" />
        <Compile Include="Pursuit\Menu\PursuitEnableAutomaticLevelIncreaseComponent.cs" />
        <Compile Include="Pursuit\Menu\PursuitEnableDuringPursuitComponentItem.cs" />
        <Compile Include="Pursuit\Menu\PursuitEnableSpikeStripComponentItem.cs" />
        <Compile Include="Pursuit\Menu\PursuitLevelComponent.cs" />
        <Compile Include="Pursuit\NoPursuitActiveException.cs" />
        <Compile Include="Pursuit\PursuitEvents.cs" />
        <Compile Include="Pursuit\IPursuitManager.cs" />
        <Compile Include="Pursuit\PursuitLevel.cs" />
        <Compile Include="Pursuit\PursuitManager.cs" />
        <Compile Include="RedirectTraffic\IRedirectTrafficDispatcher.cs" />
        <Compile Include="RedirectTraffic\Menu\EnableRedirectArrowComponentItem.cs" />
        <Compile Include="RedirectTraffic\Menu\RedirectTrafficConeDistanceComponentItem.cs" />
        <Compile Include="RedirectTraffic\Menu\RedirectTrafficConeTypeComponentItem.cs" />
        <Compile Include="RedirectTraffic\Menu\RedirectTrafficLaneTypeComponentItem.cs" />
        <Compile Include="RedirectTraffic\Menu\RedirectTrafficOffsetComponentItem.cs" />
        <Compile Include="RedirectTraffic\Menu\RedirectTrafficPlaceComponentItem.cs" />
        <Compile Include="RedirectTraffic\Menu\RedirectTrafficMenuSwitchItem.cs" />
        <Compile Include="RedirectTraffic\Menu\RedirectTrafficRemoveComponentItem.cs" />
        <Compile Include="RedirectTraffic\Menu\RedirectTrafficVehicleTypeComponentType.cs" />
        <Compile Include="RedirectTraffic\RedirectTraffic.cs" />
        <Compile Include="RedirectTraffic\RedirectTrafficDispatcher.cs" />
        <Compile Include="RedirectTraffic\RedirectTrafficType.cs" />
        <Compile Include="Roadblock\AbstractPursuitRoadblock.cs" />
        <Compile Include="Roadblock\Dispatcher\DispatchOptions.cs" />
        <Compile Include="Roadblock\Dispatcher\IRoadblockDispatcher.cs" />
        <Compile Include="Roadblock\Dispatcher\RoadblockDispatcher.cs" />
        <Compile Include="Roadblock\Dispatcher\RoadblockInfo.cs" />
        <Compile Include="Roadblock\IRoadblock.cs" />
        <Compile Include="Roadblock\Menu\CleanRoadblocksComponent.cs" />
        <Compile Include="Roadblock\AbstractRoadblock.cs" />
        <Compile Include="Roadblock\Menu\RoadblockMenuSwitchItem.cs" />
        <Compile Include="Roadblock\RoadblockEvents.cs" />
        <Compile Include="Roadblock\RoadblockHelpers.cs" />
        <Compile Include="Roadblock\RoadblockLevel.cs" />
        <Compile Include="Roadblock\ERoadblockState.cs" />
        <Compile Include="Roadblock\Slot\AbstractPursuitRoadblockSlot.cs" />
        <Compile Include="Roadblock\Slot\AbstractRoadblockSlot.cs" />
        <Compile Include="Roadblock\Slot\IPursuitRoadblockSlot.cs" />
        <Compile Include="Roadblock\Slot\IRoadblockSlot.cs" />
        <Compile Include="Settings\AutomaticRoadblocksSettings.cs" />
        <Compile Include="Settings\GeneralSettings.cs" />
        <Compile Include="Settings\ISettingsManager.cs" />
        <Compile Include="Settings\ManualPlacementSettings.cs" />
        <Compile Include="Settings\RedirectTrafficSettings.cs" />
        <Compile Include="Settings\SettingsManager.cs" />
        <Compile Include="Sound\SoundHelper.cs" />
        <Compile Include="Sound\Sounds.cs" />
        <Compile Include="Spikestrip\Dispatcher\ISpikeStripDispatcher.cs" />
        <Compile Include="Spikestrip\Dispatcher\SpikeStripDispatcher.cs" />
        <Compile Include="Spikestrip\ESpikeStripLocation.cs" />
        <Compile Include="Spikestrip\ESpikeStripState.cs" />
        <Compile Include="Spikestrip\ISpikeStrip.cs" />
        <Compile Include="Spikestrip\PursuitSpikeStrip.cs" />
        <Compile Include="Spikestrip\Slot\SpikeStripSlot.cs" />
        <Compile Include="Spikestrip\SpikeStrip.cs" />
        <Compile Include="Spikestrip\SpikeStripEvents.cs" />
        <Compile Include="Utils\EntityUtils.cs" />
        <Compile Include="Utils\GameUtils.cs" />
        <Compile Include="Utils\LspdfrUtils.cs" />
        <Compile Include="Utils\ModelUtils.cs" />
        <Compile Include="Utils\PreviewUtils.cs" />
        <Compile Include="Utils\PropUtils.cs" />
        <Compile Include="Utils\Road\ENodeFlag.cs" />
        <Compile Include="Utils\Road\ETraceFlags.cs" />
        <Compile Include="Utils\Road\Road.cs" />
        <Compile Include="Utils\Road\ERoadType.cs" />
        <Compile Include="Utils\Road\RoadUtils.cs" />
        <Compile Include="Utils\Road\EVehicleNodeType.cs" />
        <Compile Include="Utils\ETimePeriod.cs" />
        <Compile Include="Utils\Type\EMarkerType.cs" />
        <Compile Include="Utils\Type\EVehicleLightState.cs" />
        <Compile Include="Utils\Type\EVehicleSeat.cs" />
        <Compile Include="Vehicles\EVehicleWheel.cs" />
        <Compile Include="Vehicles\VehicleFactory.cs" />
        <Compile Include="Vehicles\VehicleType.cs" />
    </ItemGroup>
    <ItemGroup>
      <Content Include="AutomaticRoadblocks.ini">
        <CopyToOutputDirectory>Always</CopyToOutputDirectory>
      </Content>
    </ItemGroup>
    <ItemGroup>
      <None Include="packages.config" />
    </ItemGroup>
    <Import Project="$(MSBuildToolsPath)\Microsoft.CSharp.targets" />
    <!-- To modify your build process, add your task inside one of the targets below and uncomment it. 
         Other similar extension points exist, see Microsoft.Common.targets.
    <Target Name="BeforeBuild">
    </Target>
    <Target Name="AfterBuild">
    </Target>
    -->

</Project><|MERGE_RESOLUTION|>--- conflicted
+++ resolved
@@ -69,14 +69,12 @@
         <Compile Include="Barriers\BarrierType.cs" />
         <Compile Include="Debug\Menu\DebugDeploySpikeStripComponent.cs" />
         <Compile Include="Debug\Menu\DebugMenuSwitchItem.cs" />
-<<<<<<< HEAD
         <Compile Include="Debug\Menu\DebugEndCurrentCalloutComponent.cs" />
         <Compile Include="Debug\Menu\DebugPursuitForceOnFootComponent.cs" />
         <Compile Include="Debug\Menu\DebugRoadInfoComponent.cs" />
         <Compile Include="Debug\Menu\DebugRoadPreviewComponent.cs" />
         <Compile Include="Debug\Menu\DebugPursuitToggleComponent.cs" />
         <Compile Include="Debug\Menu\DebugZoneInfoComponent.cs" />
-=======
         <Compile Include="Debug\Menu\CalloutEndComponent.cs" />
         <Compile Include="Debug\Menu\DebugPreviewSpikeStripComponent.cs" />
         <Compile Include="Debug\Menu\PursuitForceOnFootComponent.cs" />
@@ -84,7 +82,6 @@
         <Compile Include="Debug\Menu\RoadPreviewComponent.cs" />
         <Compile Include="Debug\Menu\PursuitToggleComponent.cs" />
         <Compile Include="Debug\Menu\ZoneInfoComponent.cs" />
->>>>>>> 9df6f8ed
         <Compile Include="Instances\AbstractInstancePlacementManager.cs" />
         <Compile Include="Instances\ARSpikeStrip.cs" />
         <Compile Include="Instances\IARInstance.cs" />
