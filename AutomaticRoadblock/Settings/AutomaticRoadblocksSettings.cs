using System.Windows.Forms;

namespace AutomaticRoadblocks.Settings
{
    public class AutomaticRoadblocksSettings
    {
        /// <summary>
        /// The key to dispatch a roadblock now.
        /// </summary>
        public Keys DispatchNowKey { get; internal set; }
        
        /// <summary>
        /// The modification key to dispatch a roadblock now.
        /// </summary>
        public Keys DispatchNowModifierKey { get; internal set; }
        
        /// <summary>
        /// Verify if automatic roadblocks should be enabled during pursuits (can be changed in-game through the menu)
        /// </summary>
        public bool EnableDuringPursuits { get; internal set; }
        
        /// <summary>
        /// Verify if the pursuit level can be automatically increased by the plugin
        /// </summary>
        public bool EnableAutoLevelIncrements { get; internal set; }
        
        /// <summary>
        /// Verify if lights should be used within the roadblocks during nighttime
        /// </summary>
        public bool EnableLights { get; internal set; }
        
        /// <summary>
<<<<<<< HEAD
        /// Verify if junction roadblocks should be enabled.
        /// </summary>
        public bool EnableJunctionRoadblocks { get; internal set; }
=======
        /// Verify if spike strips should be deployed along the roadblock
        /// </summary>
        public bool EnableSpikeStrips { get; internal set; }
>>>>>>> 9df6f8ed

        /// <summary>
        /// The minimum wait time in seconds before the first roadblock may be dispatched when a pursuit is started
        /// </summary>
        public long DispatchAllowedAfter { get; internal set; }

        /// <summary>
        /// The minimum wait time in seconds between roadblocks before a new roadblock may be dispatched
        /// </summary>
        public long DispatchInterval { get; internal set; }

        /// <summary>
        /// The minimum time in seconds before the level can be automatically increased again during a pursuit
        /// </summary>
        public long TimeBetweenAutoLevelIncrements { get; internal set; }

        /// <summary>
        /// Verify if the traffic needs to be slowed down at the roadblock
        /// </summary>
        public bool SlowTraffic { get; internal set; }
        
        /// <summary>
        /// The chance factor that a spike strip is included in the roadblock.
        /// This is a value between 1 and 0 where 1 = always, 0 = never
        /// </summary>
        public double SpikeStripChance { get; internal set; }
    }
}<|MERGE_RESOLUTION|>--- conflicted
+++ resolved
@@ -30,15 +30,14 @@
         public bool EnableLights { get; internal set; }
         
         /// <summary>
-<<<<<<< HEAD
         /// Verify if junction roadblocks should be enabled.
         /// </summary>
         public bool EnableJunctionRoadblocks { get; internal set; }
-=======
+        
+        /// <summary>
         /// Verify if spike strips should be deployed along the roadblock
         /// </summary>
         public bool EnableSpikeStrips { get; internal set; }
->>>>>>> 9df6f8ed
 
         /// <summary>
         /// The minimum wait time in seconds before the first roadblock may be dispatched when a pursuit is started
